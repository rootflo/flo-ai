import uuid
from langchain_core.language_models import BaseLanguageModel
from langchain_core.tools import BaseTool
<<<<<<< HEAD
from flo_ai.yaml.config import to_supervised_team
from typing import Union
from flo_ai.yaml.config import (FloRoutedTeamConfig, FloAgentConfig)

class FloSession:

    def __init__(self, llm: BaseLanguageModel, loop_size: int = 2, max_loop: int = 3) -> None:
=======
from flo_ai.common.flo_logger import session_logger, FloLogger, FloLogConfig
from flo_ai.common.flo_langchain_logger import FloLangchainLogger
from typing import Optional

class FloSession:

    def __init__(self, 
                 llm: BaseLanguageModel, 
                 loop_size: int = 2, 
                 max_loop: int = 3, 
                 log_level: Optional[str] = "INFO",
                 custom_langchainlog_handler: Optional[FloLangchainLogger] = None) -> None:
        self.session_id = str(uuid.uuid4())
>>>>>>> 869b0841
        self.llm = llm
        self.tools = dict()
        self.counter = dict()
        self.navigation: list[str] = list()
        self.pattern_series = dict()
        self.loop_size: int = loop_size
        self.max_loop: int = max_loop
<<<<<<< HEAD
        self.config: Union[FloRoutedTeamConfig, FloAgentConfig] = None
=======
        
        self.init_logger(log_level)
        self.logger = session_logger
        self.logger.info(f"New FloSession created with ID: {self.session_id}")
        self.langchain_logger = custom_langchainlog_handler or FloLangchainLogger(self.session_id, log_level=log_level, logger_name=f"FloLangChainLogger-{self.session_id}")
        self.langchain_logger.set_session_id(self.session_id)

    def init_logger(self, log_level: str):
        FloLogger.set_log_level("SESSION", log_level)
>>>>>>> 869b0841

    def register_tool(self, name: str, tool: BaseTool):
        self.tools[name] = tool
        self.logger.info(f"Tool '{name}' registered for session {self.session_id}")
        return self

    def append(self, node: str) -> int:
        self.logger.debug(f"Appending node: {node}")
        self.counter[node] = self.counter.get(node, 0) + 1
        if node in self.navigation:
            last_known_index = len(self.navigation) - 1 - self.navigation[::-1].index(node)
            pattern_array = self.navigation[last_known_index: len(self.navigation)]
            if len(pattern_array) + 1 >= self.loop_size:
                pattern = "|".join(pattern_array) + "|" + node
                if node in self.pattern_series:
                    self.pattern_series[node].append(pattern)
                else:
                    self.pattern_series[node] = [pattern]
        self.navigation.append(node)

    def is_looping(self, node) -> bool:
        self.logger.debug(f"Checking if node {node} is looping")
        patterns = self.pattern_series[node] if node in self.pattern_series else []
        if len(patterns) < self.max_loop:
            return False
        return patterns[-(self.max_loop):] == [patterns[-1]] * self.max_loop

    def stringify(self):
        return str(self.counter)<|MERGE_RESOLUTION|>--- conflicted
+++ resolved
@@ -1,17 +1,11 @@
 import uuid
+from typing import Union
 from langchain_core.language_models import BaseLanguageModel
 from langchain_core.tools import BaseTool
-<<<<<<< HEAD
-from flo_ai.yaml.config import to_supervised_team
-from typing import Union
-from flo_ai.yaml.config import (FloRoutedTeamConfig, FloAgentConfig)
+from flo_ai.common.flo_logger import session_logger, FloLogger
+from flo_ai.common.flo_langchain_logger import FloLangchainLogger
+from flo_ai.yaml.config import FloRoutedTeamConfig, FloAgentConfig
 
-class FloSession:
-
-    def __init__(self, llm: BaseLanguageModel, loop_size: int = 2, max_loop: int = 3) -> None:
-=======
-from flo_ai.common.flo_logger import session_logger, FloLogger, FloLogConfig
-from flo_ai.common.flo_langchain_logger import FloLangchainLogger
 from typing import Optional
 
 class FloSession:
@@ -23,7 +17,6 @@
                  log_level: Optional[str] = "INFO",
                  custom_langchainlog_handler: Optional[FloLangchainLogger] = None) -> None:
         self.session_id = str(uuid.uuid4())
->>>>>>> 869b0841
         self.llm = llm
         self.tools = dict()
         self.counter = dict()
@@ -31,19 +24,16 @@
         self.pattern_series = dict()
         self.loop_size: int = loop_size
         self.max_loop: int = max_loop
-<<<<<<< HEAD
-        self.config: Union[FloRoutedTeamConfig, FloAgentConfig] = None
-=======
         
         self.init_logger(log_level)
         self.logger = session_logger
+        self.config: Union[FloRoutedTeamConfig, FloAgentConfig] = None
         self.logger.info(f"New FloSession created with ID: {self.session_id}")
         self.langchain_logger = custom_langchainlog_handler or FloLangchainLogger(self.session_id, log_level=log_level, logger_name=f"FloLangChainLogger-{self.session_id}")
         self.langchain_logger.set_session_id(self.session_id)
 
     def init_logger(self, log_level: str):
         FloLogger.set_log_level("SESSION", log_level)
->>>>>>> 869b0841
 
     def register_tool(self, name: str, tool: BaseTool):
         self.tools[name] = tool
