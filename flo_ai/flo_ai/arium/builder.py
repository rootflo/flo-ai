from typing import List, Optional, Callable, Union, Dict, Any
from flo_ai.arium.arium import Arium
from flo_ai.arium.memory import MessageMemory, BaseMemory
from flo_ai.models.agent import Agent
from flo_ai.tool.base_tool import Tool
from flo_ai.llm.base_llm import ImageMessage
import yaml
from flo_ai.builder.agent_builder import AgentBuilder
from flo_ai.llm import BaseLLM
<<<<<<< HEAD
=======
from flo_ai.arium.llm_router import create_llm_router
>>>>>>> b90416c5


class AriumBuilder:
    """
    A builder class for creating and configuring Arium instances with a fluent interface.

    Example usage:
        result = (AriumBuilder()
                  .with_memory(my_memory)
                  .add_agent(agent1)
                  .add_tool(tool1)
                  .start_with(agent1)
                  .add_edge(agent1, [tool1], router_fn)
                  .end_with(tool1)
                  .build_and_run(["Hello, world!"]))
    """

    def __init__(self):
        self._memory: Optional[BaseMemory] = None
        self._agents: List[Agent] = []
        self._tools: List[Tool] = []
        self._start_node: Optional[Union[Agent, Tool]] = None
        self._end_nodes: List[Union[Agent, Tool]] = []
        self._edges: List[tuple] = []  # (from_node, to_nodes, router)
        self._arium: Optional[Arium] = None

    def with_memory(self, memory: BaseMemory) -> 'AriumBuilder':
        """Set the memory for the Arium."""
        self._memory = memory
        return self

    def add_agent(self, agent: Agent) -> 'AriumBuilder':
        """Add an agent to the Arium."""
        self._agents.append(agent)
        return self

    def add_agents(self, agents: List[Agent]) -> 'AriumBuilder':
        """Add multiple agents to the Arium."""
        self._agents.extend(agents)
        return self

    def add_tool(self, tool: Tool) -> 'AriumBuilder':
        """Add a tool to the Arium."""
        self._tools.append(tool)
        return self

    def add_tools(self, tools: List[Tool]) -> 'AriumBuilder':
        """Add multiple tools to the Arium."""
        self._tools.extend(tools)
        return self

    def start_with(self, node: Union[Agent, Tool]) -> 'AriumBuilder':
        """Set the starting node for the Arium."""
        self._start_node = node
        return self

    def end_with(self, node: Union[Agent, Tool]) -> 'AriumBuilder':
        """Add an ending node to the Arium."""
        if node not in self._end_nodes:
            self._end_nodes.append(node)
        return self

    def add_edge(
        self,
        from_node: Union[Agent, Tool],
        to_nodes: List[Union[Agent, Tool]],
        router: Optional[Callable] = None,
    ) -> 'AriumBuilder':
        """Add an edge between nodes with an optional router function."""
        self._edges.append((from_node, to_nodes, router))
        return self

    def connect(
        self,
        from_node: Union[Agent, Tool],
        to_node: Union[Agent, Tool],
    ) -> 'AriumBuilder':
        """Simple connection between two nodes without a router."""
        return self.add_edge(from_node, [to_node])

    def build(self) -> Arium:
        """Build the Arium instance from the configured components."""
        # Use default memory if none provided
        if self._memory is None:
            self._memory = MessageMemory()

        # Create Arium instance
        arium = Arium(self._memory)

        # Add all nodes
        all_nodes = []
        all_nodes.extend(self._agents)
        all_nodes.extend(self._tools)

        if not all_nodes:
            raise ValueError('No agents or tools added to the Arium')

        arium.add_nodes(all_nodes)

        # Set start node
        if self._start_node is None:
            raise ValueError(
                'No start node specified. Use start_with() to set a start node.'
            )

        arium.start_at(self._start_node)

        # Add edges
        for from_node, to_nodes, router in self._edges:
            arium.add_edge(from_node.name, [node.name for node in to_nodes], router)

        # Add end nodes
        if not self._end_nodes:
            raise ValueError('No end nodes specified. Use end_with() to add end nodes.')

        for end_node in self._end_nodes:
            arium.add_end_to(end_node)

        # Compile the Arium
        arium.compile()

        self._arium = arium
        return arium

    async def build_and_run(
        self,
        inputs: List[Union[str, ImageMessage]],
        variables: Optional[Dict[str, Any]] = None,
    ) -> List[dict]:
        """Build the Arium and run it with the given inputs and optional runtime variables."""
        arium = self.build()
        return await arium.run(inputs, variables=variables)

    def visualize(
        self, output_path: str = 'arium_graph.png', title: str = 'Arium Workflow'
    ) -> 'AriumBuilder':
        """Generate a visualization of the Arium graph."""
        if self._arium is None:
            self.build()

        self._arium.visualize_graph(output_path=output_path, graph_title=title)
        return self

    def reset(self) -> 'AriumBuilder':
        """Reset the builder to start fresh."""
        self._memory = None
        self._agents = []
        self._tools = []
        self._start_node = None
        self._end_nodes = []
        self._edges = []
        self._arium = None
        return self

    @classmethod
    def from_yaml(
        cls,
        yaml_str: Optional[str] = None,
        yaml_file: Optional[str] = None,
        memory: Optional[BaseMemory] = None,
        agents: Optional[Dict[str, Agent]] = None,
        tools: Optional[Dict[str, Tool]] = None,
        routers: Optional[Dict[str, Callable]] = None,
        base_llm: Optional[BaseLLM] = None,
    ) -> 'AriumBuilder':
        """Create an AriumBuilder from a YAML configuration.

        Args:
            yaml_str: YAML string containing arium configuration
            yaml_file: Path to YAML file containing arium configuration
            memory: Memory instance to use for the workflow (defaults to MessageMemory)
            agents: Dictionary mapping agent names to pre-built Agent instances
            tools: Dictionary mapping tool names to Tool instances
            routers: Dictionary mapping router names to router functions
            base_llm: Base LLM to use for all agents if not specified in individual agent configs

        Returns:
            AriumBuilder: Configured builder instance

        Example YAML structure:
            metadata:
              name: my-workflow
              version: 1.0.0
              description: "Example workflow"

            arium:
              agents:
                # Method 1: Reference pre-built agents
                - name: content_analyst  # Must exist in agents parameter
                - name: summarizer       # Must exist in agents parameter

                # Method 2: Direct agent definition
                - name: validator
                  role: "Data Validator"
                  job: "You are a data validator"
                  model:
                    provider: openai
                    name: gpt-4o-mini
                  settings:
                    temperature: 0.1

                # Method 3: Inline YAML configuration
                - name: processor
                  yaml_config: |
                    agent:
                      name: processor
                      job: "You are a data processor"
                      model:
                        provider: openai
                        name: gpt-4o-mini

                # Method 4: External file reference
                - name: reporter
                  yaml_file: "path/to/reporter.yaml"

              tools:
                - name: tool1
                - name: tool2

<<<<<<< HEAD
=======
              # LLM Router definitions (NEW)
              routers:
                - name: content_router
                  type: smart  # smart, task_classifier, conversation_analysis
                  routing_options:
                    technical_writer: "Handle technical documentation tasks"
                    creative_writer: "Handle creative writing tasks"
                    editor: "Handle editing and review tasks"
                  model:
                    provider: openai
                    name: gpt-4o-mini
                  settings:
                    temperature: 0.3
                    fallback_strategy: first

>>>>>>> b90416c5
              workflow:
                start: content_analyst
                edges:
                  - from: content_analyst
                    to: [validator, summarizer]
<<<<<<< HEAD
                    router: my_router  # optional
=======
                    router: content_router  # References router defined above
>>>>>>> b90416c5
                  - from: validator
                    to: [processor]
                  - from: summarizer
                    to: [reporter]
                  - from: processor
                    to: [end]
                  - from: reporter
                    to: [end]
                end: [processor, reporter]
        """
        if yaml_str is None and yaml_file is None:
            raise ValueError('Either yaml_str or yaml_file must be provided')

        if yaml_str and yaml_file:
            raise ValueError('Only one of yaml_str or yaml_file should be provided')

        # Load YAML configuration
        if yaml_str:
            config = yaml.safe_load(yaml_str)
        else:
            with open(yaml_file, 'r') as f:
                config = yaml.safe_load(f)

        if 'arium' not in config:
            raise ValueError('YAML must contain an "arium" section')

        arium_config = config['arium']
        builder = cls()

        # Configure memory - use provided memory or default to MessageMemory
        if memory is not None:
            builder.with_memory(memory)
        else:
            builder.with_memory(MessageMemory())

        # Process agents
        agents_config = arium_config.get('agents', [])
        agents_dict = {}

        for agent_config in agents_config:
            agent_name = agent_config['name']

            # Method 1: Reference pre-built agent
            if len(agent_config) == 1 and 'name' in agent_config:
                # Only has name field, so it's a reference to a pre-built agent
                if agents and agent_name in agents:
                    agent = agents[agent_name]
                else:
                    raise ValueError(
                        f'Agent {agent_name} not found in provided agents dictionary. '
                        f'Available agents: {list(agents.keys()) if agents else []}. '
                        f'Either provide the agent in the agents parameter or add configuration fields.'
                    )

            # Method 2: Direct agent definition
            elif (
                'job' in agent_config
                and 'yaml_config' not in agent_config
                and 'yaml_file' not in agent_config
            ):
                agent = cls._create_agent_from_direct_config(
                    agent_config, base_llm, tools
                )

            # Method 3: Inline YAML config
            elif 'yaml_config' in agent_config:
                agent_builder = AgentBuilder.from_yaml(
                    yaml_str=agent_config['yaml_config'], base_llm=base_llm
                )
                agent = agent_builder.build()

            # Method 4: External file reference
            elif 'yaml_file' in agent_config:
                agent_builder = AgentBuilder.from_yaml(
                    yaml_file=agent_config['yaml_file'], base_llm=base_llm
                )
                agent = agent_builder.build()

            else:
                raise ValueError(
                    f'Agent {agent_name} must have either:\n'
                    f'  - Only a name (to reference pre-built agent),\n'
                    f'  - Direct configuration (job field),\n'
                    f'  - yaml_config, or\n'
                    f'  - yaml_file'
                )

            agents_dict[agent_name] = agent
            builder.add_agent(agent)

        # Process tools
        tools_config = arium_config.get('tools', [])
        tools_dict = {}

        for tool_config in tools_config:
            tool_name = tool_config['name']

            # Look up tool in provided tools dictionary
            if tools and tool_name in tools:
                tool = tools[tool_name]
                tools_dict[tool_name] = tool
                builder.add_tool(tool)
            else:
                raise ValueError(
                    f'Tool {tool_name} not found in provided tools dictionary. '
                    f'Available tools: {list(tools.keys()) if tools else []}'
                )

<<<<<<< HEAD
=======
        # Process LLM routers (if defined in YAML)
        routers_config = arium_config.get('routers', [])
        yaml_routers = {}  # Store routers created from YAML config

        for router_config in routers_config:
            router_name = router_config['name']
            router_type = router_config.get('type', 'smart')

            # Create LLM instance for router
            router_llm = None
            if 'model' in router_config:
                router_llm = cls._create_llm_from_config(
                    router_config['model'], base_llm
                )
            else:
                router_llm = base_llm  # Use base LLM if no specific model configured

            # Extract router-specific settings
            settings = router_config.get('settings', {})

            # Create router based on type
            if router_type == 'smart':
                routing_options = router_config.get('routing_options', {})
                if not routing_options:
                    raise ValueError(
                        f'Smart router {router_name} must specify routing_options'
                    )

                router_fn = create_llm_router(
                    router_type='smart',
                    routing_options=routing_options,
                    llm=router_llm,
                    **settings,
                )

            elif router_type == 'task_classifier':
                task_categories = router_config.get('task_categories', {})
                if not task_categories:
                    raise ValueError(
                        f'Task classifier router {router_name} must specify task_categories'
                    )

                router_fn = create_llm_router(
                    router_type='task_classifier',
                    task_categories=task_categories,
                    llm=router_llm,
                    **settings,
                )

            elif router_type == 'conversation_analysis':
                routing_logic = router_config.get('routing_logic', {})
                if not routing_logic:
                    raise ValueError(
                        f'Conversation analysis router {router_name} must specify routing_logic'
                    )

                router_fn = create_llm_router(
                    router_type='conversation_analysis',
                    routing_logic=routing_logic,
                    llm=router_llm,
                    **settings,
                )
            else:
                raise ValueError(
                    f'Unknown router type: {router_type}. Supported types: smart, task_classifier, conversation_analysis'
                )

            yaml_routers[router_name] = router_fn

        # Merge YAML routers with provided routers
        all_routers = {}
        if routers:
            all_routers.update(routers)
        all_routers.update(yaml_routers)

>>>>>>> b90416c5
        # Process workflow
        workflow_config = arium_config.get('workflow', {})

        # Set start node
        start_node_name = workflow_config.get('start')
        if not start_node_name:
            raise ValueError('Workflow must specify a start node')

        start_node = agents_dict.get(start_node_name) or tools_dict.get(start_node_name)
        if not start_node:
            raise ValueError(
                f'Start node {start_node_name} not found in agents or tools'
            )

        builder.start_with(start_node)

        # Process edges
        edges_config = workflow_config.get('edges', [])

        for edge_config in edges_config:
            from_node_name = edge_config['from']
            to_nodes_names = edge_config['to']
            router_name = edge_config.get('router')

            # Find from node
            from_node = agents_dict.get(from_node_name) or tools_dict.get(
                from_node_name
            )
            if not from_node:
                raise ValueError(f'From node {from_node_name} not found')

            # Find to nodes (handle special 'end' case)
            to_nodes = []
            for to_node_name in to_nodes_names:
                if to_node_name == 'end':
                    # 'end' will be handled in end nodes processing
                    continue

                to_node = agents_dict.get(to_node_name) or tools_dict.get(to_node_name)
                if not to_node:
                    raise ValueError(f'To node {to_node_name} not found')
                to_nodes.append(to_node)

            # Find router function
            router_fn = None
            if router_name:
<<<<<<< HEAD
                if routers and router_name in routers:
                    router_fn = routers[router_name]
                else:
                    raise ValueError(
                        f'Router {router_name} not found in provided routers dictionary. '
                        f'Available routers: {list(routers.keys()) if routers else []}'
=======
                if all_routers and router_name in all_routers:
                    router_fn = all_routers[router_name]
                else:
                    raise ValueError(
                        f'Router {router_name} not found. '
                        f'Available routers: {list(all_routers.keys()) if all_routers else []}'
>>>>>>> b90416c5
                    )

            # Add edge (only if there are actual to_nodes, not just 'end')
            if to_nodes:
                builder.add_edge(from_node, to_nodes, router_fn)

        # Set end nodes
        end_nodes_names = workflow_config.get('end', [])
        if not end_nodes_names:
            raise ValueError('Workflow must specify end nodes')

        for end_node_name in end_nodes_names:
            end_node = agents_dict.get(end_node_name) or tools_dict.get(end_node_name)
            if not end_node:
                raise ValueError(f'End node {end_node_name} not found')
            builder.end_with(end_node)

        return builder

    @staticmethod
<<<<<<< HEAD
=======
    def _create_llm_from_config(
        model_config: Dict[str, Any], base_llm: Optional[BaseLLM] = None
    ) -> BaseLLM:
        """Create an LLM instance from model configuration.

        Args:
            model_config: Dictionary containing model configuration
            base_llm: Base LLM to use as fallback

        Returns:
            BaseLLM: Configured LLM instance
        """
        from flo_ai.llm import OpenAI, Anthropic, Gemini, OllamaLLM

        provider = model_config.get('provider', 'openai').lower()
        model_name = model_config.get('name')
        base_url = model_config.get('base_url')

        if not model_name:
            raise ValueError('Model name must be specified in model configuration')

        if provider == 'openai':
            llm = OpenAI(model=model_name, base_url=base_url)
        elif provider == 'anthropic':
            llm = Anthropic(model=model_name, base_url=base_url)
        elif provider == 'gemini':
            llm = Gemini(model=model_name, base_url=base_url)
        elif provider == 'ollama':
            llm = OllamaLLM(model=model_name, base_url=base_url)
        else:
            raise ValueError(f'Unsupported model provider: {provider}')

        return llm

    @staticmethod
>>>>>>> b90416c5
    def _create_agent_from_direct_config(
        agent_config: Dict[str, Any],
        base_llm: Optional[BaseLLM] = None,
        available_tools: Optional[Dict[str, Tool]] = None,
    ) -> Agent:
        """Create an Agent from direct YAML configuration.

        Args:
            agent_config: Dictionary containing agent configuration
            base_llm: Base LLM to use if not specified in config
            available_tools: Available tools dictionary for tool lookup

        Returns:
            Agent: Configured agent instance
        """
        from flo_ai.models.base_agent import ReasoningPattern
<<<<<<< HEAD
        from flo_ai.llm import OpenAI, Anthropic, Gemini, OllamaLLM
=======
        # from flo_ai.llm import OpenAI, Anthropic, Gemini, OllamaLLM
>>>>>>> b90416c5

        # Extract basic configuration
        name = agent_config['name']
        job = agent_config['job']
        role = agent_config.get('role')

        # Configure LLM
        if 'model' in agent_config and base_llm is None:
<<<<<<< HEAD
            model_config = agent_config['model']
            provider = model_config.get('provider', 'openai').lower()
            model_name = model_config.get('name')
            base_url = model_config.get('base_url')

            if not model_name:
                raise ValueError(f'Model name must be specified for agent {name}')

            if provider == 'openai':
                llm = OpenAI(model=model_name, base_url=base_url)
            elif provider == 'anthropic':
                llm = Anthropic(model=model_name, base_url=base_url)
            elif provider == 'gemini':
                llm = Gemini(model=model_name, base_url=base_url)
            elif provider == 'ollama':
                llm = OllamaLLM(model=model_name, base_url=base_url)
            else:
                raise ValueError(f'Unsupported model provider: {provider}')
=======
            llm = AriumBuilder._create_llm_from_config(agent_config['model'])
>>>>>>> b90416c5
        elif base_llm:
            llm = base_llm
        else:
            raise ValueError(
                f'Model must be specified for agent {name} or base_llm must be provided'
            )

        # Extract settings
        settings = agent_config.get('settings', {})
        temperature = settings.get('temperature')
        max_retries = settings.get('max_retries', 3)
        reasoning_pattern_str = settings.get('reasoning_pattern', 'DIRECT')

        # Convert reasoning pattern string to enum
        try:
            reasoning_pattern = ReasoningPattern[reasoning_pattern_str.upper()]
        except KeyError:
            raise ValueError(f'Invalid reasoning pattern: {reasoning_pattern_str}')

        # Set LLM temperature if specified
        if temperature is not None:
            llm.temperature = temperature

        # Extract and resolve tools
        agent_tools = []
        tool_names = agent_config.get('tools', [])
        if tool_names and available_tools:
            for tool_name in tool_names:
                if tool_name in available_tools:
                    agent_tools.append(available_tools[tool_name])
                else:
                    raise ValueError(
                        f'Tool {tool_name} for agent {name} not found in available tools. '
                        f'Available: {list(available_tools.keys())}'
                    )

        # Extract output schema if present
        output_schema = agent_config.get('output_schema')
<<<<<<< HEAD
        if output_schema:
            # Handle parser configuration if present
            if 'parser' in agent_config:
                from flo_ai.formatter.yaml_format_parser import FloYamlParser

                # Convert agent_config to the format expected by FloYamlParser
                parser_config = {'agent': {'parser': agent_config['parser']}}
                parser = FloYamlParser.create(yaml_dict=parser_config)
                output_schema = parser.get_format()
=======

        # Handle parser configuration if present
        if 'parser' in agent_config:
            from flo_ai.formatter.yaml_format_parser import FloYamlParser

            # Convert agent_config to the format expected by FloYamlParser
            parser_config = {'agent': {'parser': agent_config['parser']}}
            parser = FloYamlParser.create(yaml_dict=parser_config)
            output_schema = parser.get_format()
>>>>>>> b90416c5

        # Create and return the agent
        agent = Agent(
            name=name,
            system_prompt=job,
            llm=llm,
            tools=agent_tools,
            max_retries=max_retries,
            reasoning_pattern=reasoning_pattern,
            output_schema=output_schema,
            role=role,
        )

        return agent


# Convenience function for creating a builder
def create_arium() -> AriumBuilder:
    """Create a new AriumBuilder instance."""
    return AriumBuilder()<|MERGE_RESOLUTION|>--- conflicted
+++ resolved
@@ -7,10 +7,7 @@
 import yaml
 from flo_ai.builder.agent_builder import AgentBuilder
 from flo_ai.llm import BaseLLM
-<<<<<<< HEAD
-=======
 from flo_ai.arium.llm_router import create_llm_router
->>>>>>> b90416c5
 
 
 class AriumBuilder:
@@ -230,8 +227,6 @@
                 - name: tool1
                 - name: tool2
 
-<<<<<<< HEAD
-=======
               # LLM Router definitions (NEW)
               routers:
                 - name: content_router
@@ -247,17 +242,12 @@
                     temperature: 0.3
                     fallback_strategy: first
 
->>>>>>> b90416c5
               workflow:
                 start: content_analyst
                 edges:
                   - from: content_analyst
                     to: [validator, summarizer]
-<<<<<<< HEAD
-                    router: my_router  # optional
-=======
                     router: content_router  # References router defined above
->>>>>>> b90416c5
                   - from: validator
                     to: [processor]
                   - from: summarizer
@@ -366,8 +356,6 @@
                     f'Available tools: {list(tools.keys()) if tools else []}'
                 )
 
-<<<<<<< HEAD
-=======
         # Process LLM routers (if defined in YAML)
         routers_config = arium_config.get('routers', [])
         yaml_routers = {}  # Store routers created from YAML config
@@ -443,7 +431,6 @@
             all_routers.update(routers)
         all_routers.update(yaml_routers)
 
->>>>>>> b90416c5
         # Process workflow
         workflow_config = arium_config.get('workflow', {})
 
@@ -490,21 +477,12 @@
             # Find router function
             router_fn = None
             if router_name:
-<<<<<<< HEAD
-                if routers and router_name in routers:
-                    router_fn = routers[router_name]
-                else:
-                    raise ValueError(
-                        f'Router {router_name} not found in provided routers dictionary. '
-                        f'Available routers: {list(routers.keys()) if routers else []}'
-=======
                 if all_routers and router_name in all_routers:
                     router_fn = all_routers[router_name]
                 else:
                     raise ValueError(
                         f'Router {router_name} not found. '
                         f'Available routers: {list(all_routers.keys()) if all_routers else []}'
->>>>>>> b90416c5
                     )
 
             # Add edge (only if there are actual to_nodes, not just 'end')
@@ -525,8 +503,6 @@
         return builder
 
     @staticmethod
-<<<<<<< HEAD
-=======
     def _create_llm_from_config(
         model_config: Dict[str, Any], base_llm: Optional[BaseLLM] = None
     ) -> BaseLLM:
@@ -562,7 +538,6 @@
         return llm
 
     @staticmethod
->>>>>>> b90416c5
     def _create_agent_from_direct_config(
         agent_config: Dict[str, Any],
         base_llm: Optional[BaseLLM] = None,
@@ -579,11 +554,7 @@
             Agent: Configured agent instance
         """
         from flo_ai.models.base_agent import ReasoningPattern
-<<<<<<< HEAD
-        from flo_ai.llm import OpenAI, Anthropic, Gemini, OllamaLLM
-=======
         # from flo_ai.llm import OpenAI, Anthropic, Gemini, OllamaLLM
->>>>>>> b90416c5
 
         # Extract basic configuration
         name = agent_config['name']
@@ -592,28 +563,7 @@
 
         # Configure LLM
         if 'model' in agent_config and base_llm is None:
-<<<<<<< HEAD
-            model_config = agent_config['model']
-            provider = model_config.get('provider', 'openai').lower()
-            model_name = model_config.get('name')
-            base_url = model_config.get('base_url')
-
-            if not model_name:
-                raise ValueError(f'Model name must be specified for agent {name}')
-
-            if provider == 'openai':
-                llm = OpenAI(model=model_name, base_url=base_url)
-            elif provider == 'anthropic':
-                llm = Anthropic(model=model_name, base_url=base_url)
-            elif provider == 'gemini':
-                llm = Gemini(model=model_name, base_url=base_url)
-            elif provider == 'ollama':
-                llm = OllamaLLM(model=model_name, base_url=base_url)
-            else:
-                raise ValueError(f'Unsupported model provider: {provider}')
-=======
             llm = AriumBuilder._create_llm_from_config(agent_config['model'])
->>>>>>> b90416c5
         elif base_llm:
             llm = base_llm
         else:
@@ -652,17 +602,6 @@
 
         # Extract output schema if present
         output_schema = agent_config.get('output_schema')
-<<<<<<< HEAD
-        if output_schema:
-            # Handle parser configuration if present
-            if 'parser' in agent_config:
-                from flo_ai.formatter.yaml_format_parser import FloYamlParser
-
-                # Convert agent_config to the format expected by FloYamlParser
-                parser_config = {'agent': {'parser': agent_config['parser']}}
-                parser = FloYamlParser.create(yaml_dict=parser_config)
-                output_schema = parser.get_format()
-=======
 
         # Handle parser configuration if present
         if 'parser' in agent_config:
@@ -672,7 +611,6 @@
             parser_config = {'agent': {'parser': agent_config['parser']}}
             parser = FloYamlParser.create(yaml_dict=parser_config)
             output_schema = parser.get_format()
->>>>>>> b90416c5
 
         # Create and return the agent
         agent = Agent(
