from typing import List, Optional, Callable, Union, Dict, Any
from flo_ai.arium.arium import Arium
from flo_ai.arium.memory import MessageMemory, BaseMemory, MessageMemoryItem
from flo_ai.arium.protocols import ExecutableNode
from flo_ai.arium.nodes import AriumNode, ForEachNode
from flo_ai.models import BaseMessage, UserMessage
from flo_ai.models.agent import Agent, resolve_variables
from flo_ai.tool.base_tool import Tool
import yaml
from flo_ai.builder.agent_builder import AgentBuilder
from flo_ai.llm import BaseLLM
from flo_ai.arium.llm_router import create_llm_router
from flo_ai.arium.nodes import FunctionNode


class AriumBuilder:
    """
    A builder class for creating and configuring Arium instances with a fluent interface.

    Example usage:
        result = (AriumBuilder()
                  .with_memory(my_memory)
                  .add_agent(agent1)
                  .add_function_node(function_node1)
                  .start_with(agent1)
                  .add_edge(agent1, [function_node1], router_fn)
                  .end_with(function_node1)
                  .build_and_run(["Hello, world!"]))
    """

    def __init__(self):
        self._memory: Optional[BaseMemory] = None
        self._agents: List[Agent] = []
        self._ariums: List[
            AriumNode
        ] = []  # only those ariums which are part of main workflow
        self._foreach_nodes: List[ForEachNode] = []
        self._start_node: Optional[ExecutableNode] = None
        self._end_nodes: List[ExecutableNode] = []
        self._function_nodes: List[FunctionNode] = []
        self._edges: List[tuple] = []  # (from_node, to_nodes, router)
        self._arium: Optional[Arium] = None
        self._all_ariums: List[
            AriumNode
        ] = []  # all the ariums either of main workflow or when used as a node in foreachnode or any sub workflow

    def with_memory(self, memory: BaseMemory) -> 'AriumBuilder':
        """Set the memory for the Arium."""
        self._memory = memory
        return self

    def add_agent(self, agent: Agent) -> 'AriumBuilder':
        """Add an agent to the Arium."""
        self._agents.append(agent)
        return self

    def add_agents(self, agents: List[Agent]) -> 'AriumBuilder':
        """Add multiple agents to the Arium."""
        self._agents.extend(agents)
        return self

    def add_function_node(self, function_node: FunctionNode) -> 'AriumBuilder':
        """Add a function node to the Arium."""
        self._function_nodes.append(function_node)
        return self

    def add_function_nodes(self, function_nodes: List[FunctionNode]) -> 'AriumBuilder':
        """Add multiple function nodes to the Arium."""
        self._function_nodes.extend(function_nodes)
        return self

    def add_arium(
        self, arium: Arium, name: Optional[str] = None, inherit_variables: bool = True
    ) -> 'AriumBuilder':
        """
        Add an Arium workflow as a node.

        Args:
            arium: The Arium to add as a node
            name: Name for this node (defaults to arium's name or auto-generated)
            inherit_variables: Whether to inherit parent variables

        Returns:
            AriumBuilder: Self for method chaining
        """
        # Generate name if not provided
        node_name = name or getattr(arium, 'name', f'arium_node_{len(self._ariums)}')

        arium_node = AriumNode(
            name=node_name, arium=arium, inherit_variables=inherit_variables
        )
        self._ariums.append(arium_node)
        self._all_ariums.append(arium_node)
        return self

    def add_foreach(
        self, name: str, execute_node: Union[ExecutableNode, str]
    ) -> 'AriumBuilder':
        """
        Add a ForEach node for batch processing.

        The ForEach node will iterate over all items in memory when executed.
        Execution is sequential only for now (future - parallel would also be supported).

        Args:
            name: Name for the ForEach node
            execute_node: Node to execute on each item (node object or name string)

        Returns:
            AriumBuilder: Self for method chaining
        """
        # Resolve node reference if string name provided
        if isinstance(execute_node, str):
            # Search across all node types
            all_nodes = (
                self._agents + self._function_nodes + self._ariums + self._foreach_nodes
            )
            resolved_node = next((n for n in all_nodes if n.name == execute_node), None)
            if not resolved_node:
                raise ValueError(f"Node '{execute_node}' not found")
            execute_node = resolved_node

        foreach = ForEachNode(name=name, execute_node=execute_node)

        self._foreach_nodes.append(foreach)
        if isinstance(execute_node, AriumNode):
            if execute_node not in self._all_ariums:
                self._all_ariums.append(execute_node)
        return self

    def start_with(self, node: ExecutableNode | str) -> 'AriumBuilder':
        """Set the starting node for the Arium."""
        if isinstance(node, str):
            # Search across all node types
            all_nodes = (
                self._agents + self._function_nodes + self._ariums + self._foreach_nodes
            )
            resolved_node = next((n for n in all_nodes if n.name == node), None)
            if not resolved_node:
                raise ValueError(f"Node '{node}' not found")
            node = resolved_node
        self._start_node = node
        return self

    def end_with(self, node: ExecutableNode) -> 'AriumBuilder':
        """Add an ending node to the Arium."""
        if node not in self._end_nodes:
            self._end_nodes.append(node)
        return self

    def add_edge(
        self,
        from_node: ExecutableNode,
        to_nodes: List[ExecutableNode],
        router: Optional[Callable] = None,
    ) -> 'AriumBuilder':
        """Add an edge between nodes with an optional router function."""
        self._edges.append((from_node, to_nodes, router))
        return self

    def connect(
        self,
        from_node: ExecutableNode | str,
        to_node: ExecutableNode | str,
    ) -> 'AriumBuilder':
        """Simple connection between two nodes without a router."""

        if isinstance(from_node, str):
            # Search across all node types
            all_nodes = (
                self._agents + self._function_nodes + self._ariums + self._foreach_nodes
            )
            resolved_from_node = next(
                (n for n in all_nodes if n.name == from_node), None
            )
            if not resolved_from_node:
                raise ValueError(f"Node '{from_node}' not found")
            from_node = resolved_from_node

        if isinstance(to_node, str):
            # Search across all node types
            all_nodes = (
                self._agents + self._function_nodes + self._ariums + self._foreach_nodes
            )
            resolved_to_node = next((n for n in all_nodes if n.name == to_node), None)
            if not resolved_to_node:
                raise ValueError(f"Node '{to_node}' not found")
            to_node = resolved_to_node

        return self.add_edge(from_node, [to_node])

    def build(self) -> Arium:
        """Build the Arium instance from the configured components."""
        # Use default memory if none provided
        if self._memory is None:
            self._memory = MessageMemory()

        # Create Arium instance
        arium = Arium(self._memory)

        # Add all nodes
        all_nodes = []
        all_nodes.extend(self._agents)
        all_nodes.extend(self._function_nodes)
        all_nodes.extend(self._ariums)
        all_nodes.extend(self._foreach_nodes)

        if not all_nodes:
            raise ValueError('No agents or function nodes added to the Arium')

        arium.add_nodes(all_nodes)

        # Set start node
        if self._start_node is None:
            raise ValueError(
                'No start node specified. Use start_with() to set a start node.'
            )

        arium.start_at(self._start_node)

        # Add edges
        for from_node, to_nodes, router in self._edges:
            arium.add_edge(from_node.name, [node.name for node in to_nodes], router)

        # Add end nodes
        if not self._end_nodes:
            raise ValueError('No end nodes specified. Use end_with() to add end nodes.')

        for end_node in self._end_nodes:
            arium.add_end_to(end_node)

        # Compile all Arium Nodes before compiling parent
        for arium_node in self._all_ariums:
            if not arium_node.arium.is_compiled:
                arium_node.arium.compile()

        # Compile the Arium
        arium.compile()

        self._arium = arium
        return arium

    async def build_and_run(
        self,
        inputs: List[BaseMessage] | str,
        variables: Optional[Dict[str, Any]] = None,
    ) -> List[MessageMemoryItem]:
        """Build the Arium and run it with the given inputs and optional runtime variables."""
        arium = self.build()
        new_inputs = []
        for input in inputs:
            if isinstance(input, str):
                new_inputs.append(UserMessage(resolve_variables(input, variables)))
            elif isinstance(input, BaseMessage):
                new_inputs.append(input)
            else:
                raise ValueError(f'Invalid input type: {type(input)}')
        return await arium.run(new_inputs, variables=variables)

    def visualize(
        self, output_path: str = 'arium_graph.png', title: str = 'Arium Workflow'
    ) -> 'AriumBuilder':
        """Generate a visualization of the Arium graph."""
        if self._arium is None:
            self.build()

        self._arium.visualize_graph(output_path=output_path, graph_title=title)
        return self

    def reset(self) -> 'AriumBuilder':
        """Reset the builder to start fresh."""
        self._memory = None
        self._agents = []
        self._function_nodes = []
        self._ariums = []
        self._foreach_nodes = []
        self._start_node = None
        self._end_nodes = []
        self._edges = []
        self._arium = None
        return self

    @classmethod
    def from_yaml(
        cls,
        yaml_str: Optional[str] = None,
        yaml_file: Optional[str] = None,
        memory: Optional[BaseMemory] = None,
        agents: Optional[Dict[str, Agent]] = None,
        routers: Optional[Dict[str, Callable]] = None,
        base_llm: Optional[BaseLLM] = None,
<<<<<<< HEAD
        function_registry: Optional[Dict[str, Callable]] = None,
        tool_registry: Optional[Dict[str, Tool]] = None,
=======
        **kwargs,
>>>>>>> 703ccf9f
    ) -> 'AriumBuilder':
        """Create an AriumBuilder from a YAML configuration.

        Args:
            yaml_str: YAML string containing arium configuration
            yaml_file: Path to YAML file containing arium configuration
            memory: Memory instance to use for the workflow (defaults to MessageMemory)
            agents: Dictionary mapping agent names to pre-built Agent instances
            routers: Dictionary mapping router names to router functions
            base_llm: Base LLM to use for all agents if not specified in individual agent configs
            function_registry: Dictionary mapping function names to function objects
            tool_registry: Dictionary mapping tool names to Tool objects
        Returns:
            AriumBuilder: Configured builder instance

        Example YAML structure:
            metadata:
              name: my-workflow
              version: 1.0.0
              description: "Example workflow"

            arium:
              agents:
                # Method 1: Reference pre-built agents
                - name: content_analyst  # Must exist in agents parameter
                - name: summarizer       # Must exist in agents parameter

                # Method 2: Direct agent definition
                - name: validator
                  role: "Data Validator"
                  job: "You are a data validator"
                  model:
                    provider: openai
                    name: gpt-4o-mini
                  settings:
                    temperature: 0.1

                # Method 3: Inline YAML configuration
                - name: processor
                  yaml_config: |
                    agent:
                      name: processor
                      job: "You are a data processor"
                      model:
                        provider: openai
                        name: gpt-4o-mini

                # Method 4: External file reference
                - name: reporter
                  yaml_file: "path/to/reporter.yaml"

              function_nodes:
                - name: function1
                - name: function2

              # LLM Router definitions (NEW)
              routers:
                - name: content_router
                  type: smart  # smart, task_classifier, conversation_analysis, reflection, plan_execute
                  routing_options:
                    technical_writer: "Handle technical documentation tasks"
                    creative_writer: "Handle creative writing tasks"
                    editor: "Handle editing and review tasks"
                  model:
                    provider: openai
                    name: gpt-4o-mini
                  settings:
                    temperature: 0.3
                    fallback_strategy: first

                # Reflection router for A -> B -> A -> C patterns
                - name: main_critic_reflection
                  type: reflection
                  flow_pattern: [main_agent, critic, main_agent, final_agent]
                  settings:
                    allow_early_exit: false

                # Plan-Execute router for Cursor-style workflows
                - name: plan_execute_router
                  type: plan_execute
                  agents:
                    planner: "Creates detailed execution plans"
                    developer: "Implements code and features"
                    tester: "Tests implementations"
                    reviewer: "Reviews final results"
                  settings:
                    planner_agent: planner
                    executor_agent: developer
                    reviewer_agent: reviewer

              # AriumNode definitions (nested Arium workflows)
              arium_nodes:
                # Method 1: Inline nested Arium definition
                - name: document_processor
                  inherit_variables: true  # optional, default: true
                  agents:
                    - name: classifier
                      job: "Classify documents"
                      model:
                        provider: openai
                        name: gpt-4o-mini
                    - name: specialist
                      job: "Process classified documents"
                      model:
                        provider: openai
                        name: gpt-4o-mini
                  workflow:
                    start: classifier
                    edges:
                      - from: classifier
                        to: [specialist]
                    end: [specialist]

                # Method 2: External YAML file reference
                - name: complex_processor
                  yaml_file: "workflows/document_classifier.yaml"
                  inherit_variables: false

              # ForEachNode definitions
              foreach_nodes:
                - name: batch_processor
                  execute_node: document_processor  # Can reference any node type

              workflow:
                start: batch_processor  # Can reference any node type including foreach/arium nodes
                edges:
                  - from: content_analyst
                    to: [validator, summarizer]
                    router: content_router  # References router defined above
                  - from: validator
                    to: [processor]
                  - from: summarizer
                    to: [reporter]
                  - from: processor
                    to: [end]
                  - from: reporter
                    to: [end]
                end: [processor, reporter]
        """
        if yaml_str is None and yaml_file is None:
            raise ValueError('Either yaml_str or yaml_file must be provided')

        if yaml_str and yaml_file:
            raise ValueError('Only one of yaml_str or yaml_file should be provided')

        # Load YAML configuration
        if yaml_str:
            config = yaml.safe_load(yaml_str)
        else:
            with open(yaml_file, 'r') as f:
                config = yaml.safe_load(f)

        if 'arium' not in config:
            raise ValueError('YAML must contain an "arium" section')

        arium_config = config['arium']
        builder = cls()

        # Configure memory - use provided memory or default to MessageMemory
        if memory is not None:
            builder.with_memory(memory)
        else:
            builder.with_memory(MessageMemory())

        # Process agents
        agents_config = arium_config.get('agents', [])
        agents_dict = {}

        for agent_config in agents_config:
            agent_name = agent_config['name']

            # Method 1: Reference pre-built agent
            if len(agent_config) == 1 and 'name' in agent_config:
                # Only has name field, so it's a reference to a pre-built agent
                if agents and agent_name in agents:
                    agent = agents[agent_name]
                else:
                    raise ValueError(
                        f'Agent {agent_name} not found in provided agents dictionary. '
                        f'Available agents: {list(agents.keys()) if agents else []}. '
                        f'Either provide the agent in the agents parameter or add configuration fields.'
                    )

            elif agents and agent_name in agents:
                agent = agents[agent_name]

            # Method 2: Direct agent definition
            elif (
                'job' in agent_config
                and 'yaml_config' not in agent_config
                and 'yaml_file' not in agent_config
            ):
                agent = cls._create_agent_from_direct_config(
<<<<<<< HEAD
                    agent_config, base_llm, tool_registry
=======
                    agent_config, base_llm, tools, **kwargs
>>>>>>> 703ccf9f
                )

            # Method 3: Inline YAML config
            elif 'yaml_config' in agent_config:
                agent_builder = AgentBuilder.from_yaml(
                    yaml_str=agent_config['yaml_config'],
                    base_llm=base_llm,
                    tool_registry=tool_registry,
                )
                agent = agent_builder.build()

            # Method 4: External file reference
            elif 'yaml_file' in agent_config:
                agent_builder: AgentBuilder = AgentBuilder.from_yaml(
                    yaml_file=agent_config['yaml_file'],
                    base_llm=base_llm,
                    tool_registry=tool_registry,
                )
                agent = agent_builder.build()

            else:
                raise ValueError(
                    f'Agent {agent_name} must have either:\n'
                    f'  - Only a name (to reference pre-built agent),\n'
                    f'  - Direct configuration (job field),\n'
                    f'  - yaml_config, or\n'
                    f'  - yaml_file'
                )

            agents_dict[agent_name] = agent
            builder.add_agent(agent)

        # Process function nodes
        function_nodes_config = arium_config.get('function_nodes', [])
        function_nodes_dict = {}

        for function_node_config in function_nodes_config:
            function_node_name = function_node_config['name']
            function_name = function_node_config['function_name']
            function = function_registry.get(function_name)

            if function is None:
                raise ValueError(
                    f'Function {function_name} not found in provided function_registry dictionary. '
                    f'Available functions: {list[str](function_registry.keys()) if function_registry else []}. '
                    f'Either provide the function in the function_registry parameter or add configuration fields.'
                )

            function_node = FunctionNode(
                name=function_node_name,
                description=function_node_config.get('description', ''),
                function=function,
                input_filter=function_node_config.get('input_filter', None),
            )

            function_nodes_dict[function_node_name] = function_node
            builder.add_function_node(function_node)

        # Process LLM routers (if defined in YAML)
        routers_config = arium_config.get('routers', [])
        yaml_routers = {}  # Store routers created from YAML config

        for router_config in routers_config:
            router_name = router_config['name']
            router_type = router_config.get('type', 'smart')

            # Create LLM instance for router
            router_llm = None
            if 'model' in router_config:
                router_llm = cls._create_llm_from_config(
                    router_config['model'], base_llm, **kwargs
                )
            else:
                router_llm = base_llm  # Use base LLM if no specific model configured

            # Extract router-specific settings
            settings = router_config.get('settings', {})

            # Create router based on type
            if router_type == 'smart':
                routing_options = router_config.get('routing_options', {})
                if not routing_options:
                    raise ValueError(
                        f'Smart router {router_name} must specify routing_options'
                    )

                router_fn = create_llm_router(
                    router_type='smart',
                    routing_options=routing_options,
                    llm=router_llm,
                    **settings,
                )

            elif router_type == 'task_classifier':
                task_categories = router_config.get('task_categories', {})
                if not task_categories:
                    raise ValueError(
                        f'Task classifier router {router_name} must specify task_categories'
                    )

                router_fn = create_llm_router(
                    router_type='task_classifier',
                    task_categories=task_categories,
                    llm=router_llm,
                    **settings,
                )

            elif router_type == 'conversation_analysis':
                routing_logic = router_config.get('routing_logic', {})
                if not routing_logic:
                    raise ValueError(
                        f'Conversation analysis router {router_name} must specify routing_logic'
                    )

                router_fn = create_llm_router(
                    router_type='conversation_analysis',
                    routing_logic=routing_logic,
                    llm=router_llm,
                    **settings,
                )

            elif router_type == 'reflection':
                flow_pattern = router_config.get('flow_pattern', [])
                if not flow_pattern:
                    raise ValueError(
                        f'Reflection router {router_name} must specify flow_pattern'
                    )

                router_fn = create_llm_router(
                    router_type='reflection',
                    flow_pattern=flow_pattern,
                    llm=router_llm,
                    **settings,
                )

            elif router_type == 'plan_execute':
                agents = router_config.get('agents', {})
                if not agents:
                    raise ValueError(
                        f'Plan-Execute router {router_name} must specify agents'
                    )

                router_fn = create_llm_router(
                    router_type='plan_execute',
                    agents=agents,
                    llm=router_llm,
                    **settings,
                )
            else:
                raise ValueError(
                    f'Unknown router type: {router_type}. Supported types: smart, task_classifier, conversation_analysis, reflection, plan_execute'
                )

            yaml_routers[router_name] = router_fn

        # Merge YAML routers with provided routers
        all_routers = {}
        if routers:
            all_routers.update(routers)
        all_routers.update(yaml_routers)

        # Process AriumNodes (nested Arium workflows)
        arium_nodes_config = arium_config.get('ariums', [])
        arium_nodes_dict = {}

        for arium_node_config in arium_nodes_config:
            node_name = arium_node_config['name']
            inherit_vars = arium_node_config.get('inherit_variables', True)

            # Method 1: External YAML file reference
            if 'yaml_file' in arium_node_config:
                yaml_file_path = arium_node_config['yaml_file']

                nested_builder = cls.from_yaml(
                    yaml_file=yaml_file_path,
                    memory=None,
                    agents=None,
                    function_nodes=None,
                    routers=None,
                    base_llm=base_llm,
                )
                nested_arium = nested_builder.build()

            # Method 2: Inline definition
            else:
                # Build sub-config from inline definition
                sub_config = {
                    'arium': {
                        'agents': arium_node_config.get('agents', []),
                        'function_nodes': arium_node_config.get('function_nodes', []),
                        'routers': arium_node_config.get('routers', []),
                        'ariums': arium_node_config.get(
                            'ariums', []
                        ),  # Support nesting!
                        'iterators': arium_node_config.get('iterators', []),
                        'workflow': arium_node_config['workflow'],
                    }
                }

                nested_builder = cls.from_yaml(
                    yaml_str=yaml.dump(sub_config),
                    memory=None,
                    agents=None,
                    function_nodes=None,
                    routers=None,
                    base_llm=base_llm,
                )
                nested_arium = nested_builder.build()

            # Wrap in AriumNode
            arium_node = AriumNode(
                name=node_name, arium=nested_arium, inherit_variables=inherit_vars
            )

            arium_nodes_dict[node_name] = arium_node
            builder._all_ariums.append(arium_node)
            # Don't add to builder yet - will add during workflow processing if actually used

        # Process ForEachNodes (store configs, resolve later)
        foreach_nodes_config = arium_config.get('iterators', [])
        foreach_nodes_dict = {}

        for foreach_config in foreach_nodes_config:
            foreach_name = foreach_config['name']
            execute_node_name = foreach_config['execute_node']

            foreach_nodes_dict[foreach_name] = {
                'name': foreach_name,
                'execute_node_name': execute_node_name,
            }

        # Resolve ForEachNode references now that all nodes exist
        for foreach_name, foreach_config in foreach_nodes_dict.items():
            execute_node_name = foreach_config['execute_node_name']

            # Find execute_node from ALL node types
            execute_node = (
                agents_dict.get(execute_node_name)
                or function_nodes_dict.get(execute_node_name)
                or arium_nodes_dict.get(execute_node_name)
                or foreach_nodes_dict.get(execute_node_name)
            )

            if not execute_node:
                all_nodes = (
                    list(agents_dict.keys())
                    + list(function_nodes_dict.keys())
                    + list(arium_nodes_dict.keys())
                    + list(foreach_nodes_dict.keys())
                )
                raise ValueError(
                    f"ForEachNode '{foreach_name}': execute_node '{execute_node_name}' not found. "
                    f'Available nodes: {all_nodes}'
                )

            # Create ForEachNode
            foreach_node = ForEachNode(name=foreach_name, execute_node=execute_node)

            foreach_nodes_dict[foreach_name] = foreach_node
            builder._foreach_nodes.append(foreach_node)

        # Process workflow
        workflow_config = arium_config.get('workflow', {})

        # Helper function to find node from all sources
        def _find_node(node_name: str):
            return (
                agents_dict.get(node_name)
                or function_nodes_dict.get(node_name)
                or arium_nodes_dict.get(node_name)
                or foreach_nodes_dict.get(node_name)
            )

        # Set start node
        start_node_name = workflow_config.get('start')
        if not start_node_name:
            raise ValueError('Workflow must specify a start node')

        start_node = _find_node(start_node_name)
        if not start_node:
            all_available = (
                list(agents_dict.keys())
                + list(function_nodes_dict.keys())
                + list(arium_nodes_dict.keys())
                + list(foreach_nodes_dict.keys())
            )
            raise ValueError(
                f'Start node {start_node_name} not found. Available nodes: {all_available}'
            )

        # Add AriumNode to builder if it's used in main workflow
        if isinstance(start_node, AriumNode):
            builder._ariums.append(start_node)

        builder.start_with(start_node)

        # Process edges
        edges_config = workflow_config.get('edges', [])

        for edge_config in edges_config:
            from_node_name = edge_config['from']
            to_nodes_names = edge_config['to']
            router_name = edge_config.get('router')

            # Find from node
            from_node = _find_node(from_node_name)
            if not from_node:
                raise ValueError(f'From node {from_node_name} not found')

            # Add AriumNode to builder if it's used in main workflow and not already added
            if isinstance(from_node, AriumNode) and from_node not in builder._ariums:
                builder._ariums.append(from_node)

            # Find to nodes (handle special 'end' case)
            to_nodes = []
            for to_node_name in to_nodes_names:
                if to_node_name == 'end':
                    # 'end' will be handled in end nodes processing
                    continue

                to_node = _find_node(to_node_name)
                if not to_node:
                    raise ValueError(f'To node {to_node_name} not found')

                # Add AriumNode to builder if it's used in main workflow and not already added
                if isinstance(to_node, AriumNode) and to_node not in builder._ariums:
                    builder._ariums.append(to_node)

                to_nodes.append(to_node)

            # Find router function
            router_fn = None
            if router_name:
                if all_routers and router_name in all_routers:
                    router_fn = all_routers[router_name]
                else:
                    raise ValueError(
                        f'Router {router_name} not found. '
                        f'Available routers: {list(all_routers.keys()) if all_routers else []}'
                    )

            # Add edge (only if there are actual to_nodes, not just 'end')
            if to_nodes:
                builder.add_edge(from_node, to_nodes, router_fn)

        # Set end nodes
        end_nodes_names = workflow_config.get('end', [])
        if not end_nodes_names:
            raise ValueError('Workflow must specify end nodes')

        for end_node_name in end_nodes_names:
            end_node = _find_node(end_node_name)
            if not end_node:
                raise ValueError(f'End node {end_node_name} not found')

            # Add AriumNode to builder if it's used in main workflow and not already added
            if isinstance(end_node, AriumNode) and end_node not in builder._ariums:
                builder._ariums.append(end_node)

            builder.end_with(end_node)

        return builder

    @staticmethod
    def _create_llm_from_config(
        model_config: Dict[str, Any],
        base_llm: Optional[BaseLLM] = None,
        **kwargs,
    ) -> BaseLLM:
        """Create an LLM instance from model configuration.

        Args:
            model_config: Dictionary containing model configuration
            base_llm: Base LLM to use as fallback

        Returns:
            BaseLLM: Configured LLM instance
        """
        from flo_ai.helpers.llm_factory import create_llm_from_config

        return create_llm_from_config(model_config, **kwargs)

    @staticmethod
    def _create_agent_from_direct_config(
        agent_config: Dict[str, Any],
        base_llm: Optional[BaseLLM] = None,
        available_tools: Optional[Dict[str, Tool]] = None,
        **kwargs,
    ) -> Agent:
        """Create an Agent from direct YAML configuration.

        Args:
            agent_config: Dictionary containing agent configuration
            base_llm: Base LLM to use if not specified in config
            available_tools: Available tools dictionary for tool lookup

        Returns:
            Agent: Configured agent instance
        """
        from flo_ai.models.base_agent import ReasoningPattern
        # from flo_ai.llm import OpenAI, Anthropic, Gemini, OllamaLLM

        # Extract basic configuration
        name = agent_config['name']
        job = agent_config['job']
        role = agent_config.get('role')

        # Configure LLM
        if 'model' in agent_config and base_llm is None:
            llm = AriumBuilder._create_llm_from_config(agent_config['model'], **kwargs)
        elif base_llm:
            llm = base_llm
        else:
            raise ValueError(
                f'Model must be specified for agent {name} or base_llm must be provided'
            )

        # Extract settings
        settings = agent_config.get('settings', {})
        temperature = settings.get('temperature')
        max_retries = settings.get('max_retries', 3)
        reasoning_pattern_str = settings.get('reasoning_pattern', 'DIRECT')

        # Convert reasoning pattern string to enum
        try:
            reasoning_pattern = ReasoningPattern[reasoning_pattern_str.upper()]
        except KeyError:
            raise ValueError(f'Invalid reasoning pattern: {reasoning_pattern_str}')

        # Set LLM temperature if specified
        if temperature is not None:
            llm.temperature = temperature

        # Extract and resolve tools
        agent_tools = []
        tool_names = agent_config.get('tools', [])
        if tool_names and available_tools:
            for tool_name in tool_names:
                if tool_name in available_tools:
                    agent_tools.append(available_tools[tool_name])
                else:
                    raise ValueError(
                        f'Tool {tool_name} for agent {name} not found in available tools. '
                        f'Available: {list(available_tools.keys())}'
                    )

        # Handle parser configuration if present
        output_schema = None
        if 'parser' in agent_config:
            from flo_ai.formatter.yaml_format_parser import FloYamlParser

            # Convert agent_config to the format expected by FloYamlParser
            parser_config = {'agent': {'parser': agent_config['parser']}}
            parser = FloYamlParser.create(yaml_dict=parser_config)
            output_schema = parser.get_format()

        agent = (
            AgentBuilder()
            .with_name(name)
            .with_prompt(job)
            .with_llm(llm)
            .with_tools(agent_tools)
            .with_retries(max_retries)
            .with_reasoning(reasoning_pattern)
            .with_output_schema(output_schema)
            .with_role(role)
            .build()
        )

        return agent


# Convenience function for creating a builder
def create_arium() -> AriumBuilder:
    """Create a new AriumBuilder instance."""
    return AriumBuilder()<|MERGE_RESOLUTION|>--- conflicted
+++ resolved
@@ -289,12 +289,9 @@
         agents: Optional[Dict[str, Agent]] = None,
         routers: Optional[Dict[str, Callable]] = None,
         base_llm: Optional[BaseLLM] = None,
-<<<<<<< HEAD
         function_registry: Optional[Dict[str, Callable]] = None,
         tool_registry: Optional[Dict[str, Tool]] = None,
-=======
         **kwargs,
->>>>>>> 703ccf9f
     ) -> 'AriumBuilder':
         """Create an AriumBuilder from a YAML configuration.
 
@@ -488,11 +485,7 @@
                 and 'yaml_file' not in agent_config
             ):
                 agent = cls._create_agent_from_direct_config(
-<<<<<<< HEAD
-                    agent_config, base_llm, tool_registry
-=======
-                    agent_config, base_llm, tools, **kwargs
->>>>>>> 703ccf9f
+                    agent_config, base_llm, tool_registry, **kwargs
                 )
 
             # Method 3: Inline YAML config
