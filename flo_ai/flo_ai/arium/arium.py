from flo_ai.arium.base import BaseArium
from flo_ai.arium.memory import MessageMemory, BaseMemory
from flo_ai.models import BaseMessage, UserMessage, TextMessageContent
from typing import List, Dict, Any, Optional, Callable
from flo_ai.models.agent import Agent
from flo_ai.arium.models import StartNode, EndNode
from flo_ai.arium.events import AriumEventType, AriumEvent
from flo_ai.arium.nodes import AriumNode, ForEachNode, ToolNode
from flo_ai.utils.logger import logger
from flo_ai.utils.variable_extractor import (
    extract_variables_from_inputs,
    extract_agent_variables,
    validate_multi_agent_variables,
    resolve_variables,
)
from flo_ai.telemetry.instrumentation import workflow_metrics
from flo_ai.telemetry import get_tracer
from opentelemetry.trace import Status, StatusCode
import asyncio
import time


class Arium(BaseArium):
    def __init__(self, memory: BaseMemory):
        super().__init__()
        self.is_compiled = False
        self.memory = memory if memory else MessageMemory()

    def compile(self):
        self.validate_graph()
        self.is_compiled = True

    async def run(
        self,
        inputs: List[BaseMessage] | str,
        variables: Optional[Dict[str, Any]] = None,
        event_callback: Optional[Callable[[AriumEvent], None]] = None,
        events_filter: Optional[List[AriumEventType]] = None,
    ):
        """
        Execute the Arium workflow with optional event monitoring.

        Args:
            inputs: Input messages for the workflow
            variables: Variable substitutions for templated prompts
            event_callback: Function to call for each event (if None, no events are emitted)
            events_filter: List of event types to listen for (defaults to all)

        Returns:
            List of workflow execution results
        """
        if isinstance(inputs, str):
            inputs = [
                UserMessage(
                    TextMessageContent(text=resolve_variables(inputs, variables))
                )
            ]

        if not self.is_compiled:
            raise ValueError('Arium is not compiled')

        if not self.memory:
            raise ValueError('Arium has no memory')

        if not self.nodes:
            raise ValueError('Arium has no nodes')

        # Set default event filters to all event types if not specified
        if events_filter is None:
            events_filter = list(AriumEventType)

        # Emit workflow started event
        self._emit_event(AriumEventType.WORKFLOW_STARTED, event_callback, events_filter)

        # Get workflow name for telemetry
        workflow_name = getattr(self, 'name', 'unnamed_workflow')

        # Start telemetry tracing
        tracer = get_tracer()
        workflow_start_time = time.time()

        if tracer:
            with tracer.start_as_current_span(
                f'workflow.{workflow_name}',
                attributes={
                    'workflow.name': workflow_name,
                    'workflow.node_count': len(self.nodes),
                },
            ) as workflow_span:
                try:
                    # Extract and validate variables from inputs and all agents
                    self._extract_and_validate_variables(inputs, variables)

                    # Resolve variables in inputs and agent prompts
                    resolved_inputs = self._resolve_inputs(inputs, variables)
                    self._resolve_agent_prompts(variables)

                    # Execute the workflow with event support
                    result = await self._execute_graph(
                        resolved_inputs, event_callback, events_filter, variables
                    )

                    # Record successful workflow execution
                    workflow_duration_ms = (time.time() - workflow_start_time) * 1000
                    workflow_metrics.record_workflow(workflow_name, 'success')
                    workflow_metrics.record_workflow_latency(
                        workflow_duration_ms, workflow_name
                    )

                    workflow_span.set_status(Status(StatusCode.OK))
                    workflow_span.set_attribute(
                        'workflow.result.length', len(str(result))
                    )

                    # Emit workflow completed event
                    self._emit_event(
                        AriumEventType.WORKFLOW_COMPLETED, event_callback, events_filter
                    )

                    self.memory = MessageMemory()  # cleanup the graph

                    return result

                except Exception as e:
                    # Record failed workflow execution
                    workflow_duration_ms = (time.time() - workflow_start_time) * 1000
                    error_type = type(e).__name__

                    workflow_metrics.record_workflow(workflow_name, 'error')
                    workflow_metrics.record_error(workflow_name, error_type)
                    workflow_metrics.record_workflow_latency(
                        workflow_duration_ms, workflow_name
                    )

                    workflow_span.set_status(Status(StatusCode.ERROR, str(e)))
                    workflow_span.set_attribute('error.type', error_type)

                    # Emit workflow failed event
                    self._emit_event(
                        AriumEventType.WORKFLOW_FAILED,
                        event_callback,
                        events_filter,
                        error=str(e),
                    )
                    raise
        else:
            # No telemetry, execute without tracing
            try:
                # Extract and validate variables from inputs and all agents
                self._extract_and_validate_variables(inputs, variables)

                # Resolve variables in inputs and agent prompts
                resolved_inputs = self._resolve_inputs(inputs, variables)
                self._resolve_agent_prompts(variables)

                # Execute the workflow with event support
                result = await self._execute_graph(
                    resolved_inputs, event_callback, events_filter, variables
                )

                # Emit workflow completed event
                self._emit_event(
                    AriumEventType.WORKFLOW_COMPLETED, event_callback, events_filter
                )

                self.memory = MessageMemory()  # cleanup the graph

                return result

            except Exception as e:
                # Emit workflow failed event
                self._emit_event(
                    AriumEventType.WORKFLOW_FAILED,
                    event_callback,
                    events_filter,
                    error=str(e),
                )
                raise

    def _emit_event(
        self,
        event_type: AriumEventType,
        callback: Optional[Callable[[AriumEvent], None]],
        events_filter: Optional[List[AriumEventType]],
        **kwargs,
    ) -> None:
        """
        Emit an event if callback is provided and event type is in filtered list.

        Args:
            event_type: The type of event to emit
            callback: Function to call with the event (if None, no event is emitted)
            events_filter: List of event types to listen for
            **kwargs: Additional event data (node_name, error, etc.)
        """
        if callback and event_type in events_filter:
            event = AriumEvent(event_type=event_type, timestamp=time.time(), **kwargs)
            callback(event)

    async def _execute_graph(
        self,
        inputs: List[BaseMessage],
        event_callback: Optional[Callable[[AriumEvent], None]] = None,
        events_filter: Optional[List[AriumEventType]] = None,
        variables: Optional[Dict[str, Any]] = None,
    ):
        [self.memory.add(msg) for msg in inputs]

        current_node = self.nodes[self.start_node_name]
        current_edge = self.edges[self.start_node_name]

        # Loop prevention: track execution steps and node visits
        max_iterations = 20  # Reasonable limit to prevent infinite loops
        iteration_count = 0
        node_visit_count = {}  # Track how many times each node is visited
        execution_path = []  # Track the path for debugging

        logger.info(f'Executing graph from {current_node.name}')
        while current_node.name not in self.end_node_names:
            # Check for iteration limit
            iteration_count += 1
            if iteration_count > max_iterations:
                logger.error(
                    f"Maximum iterations ({max_iterations}) exceeded. Execution path: {' -> '.join(execution_path)}"
                )
                raise RuntimeError(
                    f'Workflow exceeded maximum iterations ({max_iterations}). Possible infinite loop detected.'
                )

            # Track node visits
            node_visit_count[current_node.name] = (
                node_visit_count.get(current_node.name, 0) + 1
            )
            execution_path.append(current_node.name)

            # Check for excessive node visits (same node visited too many times)
            if node_visit_count[current_node.name] > 3:
                logger.error(
                    f"Node '{current_node.name}' visited {node_visit_count[current_node.name]} times. Execution path: {' -> '.join(execution_path)}"
                )
                raise RuntimeError(
                    f"Node '{current_node.name}' visited too many times ({node_visit_count[current_node.name]}). Possible infinite loop detected."
                )

            logger.info(
                f'Executing node: {current_node.name} (iteration {iteration_count})'
            )
            # execute current node
            result = await self._execute_node(
                current_node, event_callback, events_filter, variables
            )

            if isinstance(result, List):  # for each node will give results array
<<<<<<< HEAD
                for item in result:
                    # update each item in result to memory using new schema
                    self._add_to_memory({'node': current_node.name, 'output': item})
            else:
                # update results to memory using new schema
                self._add_to_memory({'node': current_node.name, 'output': result})
=======
                self._add_to_memory(result[-1])
            else:
                # update results to memory
                if result:
                    self._add_to_memory(result)
>>>>>>> abc35b03

            # find next node post current node
            # Prepare execution context for router functions
            execution_context = {
                'node_visit_count': node_visit_count,
                'execution_path': execution_path,
                'iteration_count': iteration_count,
                'current_node': current_node.name,
            }

            # Handle both sync and async router functions
            # Try to call with execution context, fallback to memory only
            try:
                router_result = current_edge.router_fn(
                    memory=self.memory, execution_context=execution_context
                )
            except TypeError:
                # Router function doesn't accept execution_context parameter
                router_result = current_edge.router_fn(memory=self.memory)

            if asyncio.iscoroutine(router_result):
                next_node_name = await router_result
            else:
                next_node_name = router_result

            # Emit router decision event
            self._emit_event(
                AriumEventType.ROUTER_DECISION,
                event_callback,
                events_filter,
                node_name=current_node.name,
                router_choice=next_node_name,
            )

            # Emit edge traversed event
            self._emit_event(
                AriumEventType.EDGE_TRAVERSED,
                event_callback,
                events_filter,
                node_name=current_node.name,
            )

            # find next edge
            # TODO: next_node_name might not be in self.edges if it's the end node. Handle this case
            next_edge = (
                self.edges[next_node_name] if next_node_name in self.edges else None
            )

            # update current node
            current_node = self.nodes[next_node_name]
            current_edge = next_edge

        return self.memory.get()

    def _extract_and_validate_variables(
        self,
        inputs: List[BaseMessage],
        variables: Dict[str, Any],
    ) -> None:
        """Extract variables from inputs and agents, then validate them.

        Args:
            inputs: List of input messages
            variables: Dictionary of variable name to value mappings

        Raises:
            ValueError: If any required variables are missing
        """
        # Extract variables from inputs
        input_variables = extract_variables_from_inputs(inputs)

        # Extract variables from all agents in the workflow
        agents_variables = {}
        for node in self.nodes.values():
            if isinstance(node, Agent):
                agent_vars = extract_agent_variables(node)
                if agent_vars:
                    agents_variables[node.name] = agent_vars

        # Validate input variables separately with cleaner error message
        if input_variables:
            missing_input_vars = input_variables - set(variables.keys())
            if missing_input_vars:
                provided_keys = sorted(variables.keys())
                raise ValueError(
                    f'Input contains missing variables: {sorted(missing_input_vars)}. '
                    f'Provided variables: {provided_keys}'
                )

        # Validate agent variables with detailed agent breakdown
        if agents_variables:
            validate_multi_agent_variables(agents_variables, variables)

    def _resolve_inputs(
        self,
        inputs: List[BaseMessage],
        variables: Dict[str, Any],
    ) -> List[BaseMessage]:
        """Resolve variables in input messages.

        Args:
            inputs: List of input messages
            variables: Dictionary of variable name to value mappings

        Returns:
            List of inputs with variables resolved
        """
        resolved_inputs = []
        for input_item in inputs:
            if isinstance(input_item, str):
                # Resolve variables in text input
                resolved_input = resolve_variables(input_item, variables)
                resolved_inputs.append(
                    UserMessage(TextMessageContent(text=resolved_input))
                )
            elif isinstance(input_item, TextMessageContent):
                resolved_inputs.append(
                    UserMessage(
                        TextMessageContent(
                            text=resolve_variables(input_item.text, variables),
                        )
                    )
                )
            else:
                # ImageMessage and DocumentMessage objects don't need variable resolution
                resolved_inputs.append(input_item)
        return resolved_inputs

    def _resolve_agent_prompts(self, variables: Dict[str, Any]) -> None:
        """Resolve variables in all agent system prompts and mark them as resolved.

        Args:
            variables: Dictionary of variable name to value mappings
        """
        for node in self.nodes.values():
            if isinstance(node, Agent):
                node.system_prompt = resolve_variables(node.system_prompt, variables)
                node.resolved_variables = True

    async def _execute_node(
        self,
        node: Agent | ToolNode | ForEachNode | AriumNode | StartNode | EndNode,
        event_callback: Optional[Callable[[AriumEvent], None]] = None,
        events_filter: Optional[List[AriumEventType]] = None,
        variables: Optional[Dict[str, Any]] = None,
    ):
        """
        Execute a single node with optional event emission.

        Args:
            node: The node to execute
            event_callback: Function to call for events (if None, no events are emitted)
            events_filter: List of event types to listen for

        Returns:
            The result of node execution
        """
        # Determine node type for events
        if isinstance(node, Agent):
            node_type = 'agent'
        elif isinstance(node, ToolNode):
            node_type = 'tool'
        elif isinstance(node, ForEachNode):
            node_type = 'foreach'
        elif isinstance(node, AriumNode):
            node_type = 'arium'
        elif isinstance(node, StartNode):
            node_type = 'start'
        elif isinstance(node, EndNode):
            node_type = 'end'
        else:
            node_type = 'unknown'

        # Emit node started event
        self._emit_event(
            AriumEventType.NODE_STARTED,
            event_callback,
            events_filter,
            node_name=node.name,
            node_type=node_type,
        )

        start_time = time.time()
        workflow_name = getattr(self, 'name', 'unnamed_workflow')

        # Start node telemetry tracing
        tracer = get_tracer()
        memory_items = self.memory.get(getattr(node, 'input_filter', None)) if getattr(node, 'input_filter', None) else self.memory.get()
        inputs = [item['output'] for item in memory_items]

        if tracer and node_type not in ['start', 'end']:
            with tracer.start_as_current_span(
                f'workflow.node.{node.name}',
                attributes={
                    'workflow.name': workflow_name,
                    'node.name': node.name,
                    'node.type': node_type,
                },
            ) as node_span:
                try:
                    # Execute the node based on its type

                    if isinstance(node, Agent):
                        # Variables are already resolved, pass empty dict to avoid re-processing
                        result = await node.run(inputs, variables={})
                    elif isinstance(node, ToolNode):
                        result = await node.run(inputs, variables=None)
                    elif isinstance(node, ForEachNode):
                        result = await node.run(
                            inputs,
                            variables=variables,
                        )
                    elif isinstance(node, AriumNode):
                        # AriumNode execution
                        result = await node.run(
                            inputs, variables=variables
                        )
                    elif isinstance(node, StartNode):
                        result = None
                    elif isinstance(node, EndNode):
                        result = None
                    else:
                        result = None

                    # Calculate execution time
                    execution_time = time.time() - start_time
                    execution_time_ms = execution_time * 1000

                    # Record node metrics
                    workflow_metrics.record_node(
                        workflow_name, node.name, node_type, 'success'
                    )
                    workflow_metrics.record_node_latency(
                        execution_time_ms, workflow_name, node.name, node_type
                    )

                    node_span.set_status(Status(StatusCode.OK))
                    node_span.set_attribute('node.execution_time_ms', execution_time_ms)

                    # Emit node completed event
                    self._emit_event(
                        AriumEventType.NODE_COMPLETED,
                        event_callback,
                        events_filter,
                        node_name=node.name,
                        node_type=node_type,
                        execution_time=execution_time,
                    )

                    return result

                except Exception as e:
                    # Calculate execution time even on failure
                    execution_time = time.time() - start_time
                    execution_time_ms = execution_time * 1000
                    error_type = type(e).__name__

                    # Record node failure
                    workflow_metrics.record_node(
                        workflow_name, node.name, node_type, 'error'
                    )
                    workflow_metrics.record_node_latency(
                        execution_time_ms, workflow_name, node.name, node_type
                    )

                    node_span.set_status(Status(StatusCode.ERROR, str(e)))
                    node_span.set_attribute('error.type', error_type)
                    node_span.set_attribute('node.execution_time_ms', execution_time_ms)

                    # Emit node failed event
                    self._emit_event(
                        AriumEventType.NODE_FAILED,
                        event_callback,
                        events_filter,
                        node_name=node.name,
                        node_type=node_type,
                        execution_time=execution_time,
                        error=str(e),
                    )

                    # Re-raise the exception
                    raise e
        else:
            # No telemetry or start/end node, execute without tracing
            try:
                # Execute the node based on its type
                if isinstance(node, Agent):
                    result = await node.run(inputs, variables={})
                elif isinstance(node, ToolNode):
                    result = await node.run(inputs, variables=None)
                elif isinstance(node, ForEachNode):
                    result = await node.run(
                        inputs,
                        variables=variables,
                    )
                elif isinstance(node, AriumNode):
                    result = await node.run(inputs, variables=variables)
                elif isinstance(node, StartNode):
                    result = None
                elif isinstance(node, EndNode):
                    result = None
                else:
                    result = None

                # Calculate execution time
                execution_time = time.time() - start_time

                # Emit node completed event
                self._emit_event(
                    AriumEventType.NODE_COMPLETED,
                    event_callback,
                    events_filter,
                    node_name=node.name,
                    node_type=node_type,
                    execution_time=execution_time,
                )

                return result

            except Exception as e:
                # Calculate execution time even on failure
                execution_time = time.time() - start_time

                # Emit node failed event
                self._emit_event(
                    AriumEventType.NODE_FAILED,
                    event_callback,
                    events_filter,
                    node_name=node.name,
                    node_type=node_type,
                    execution_time=execution_time,
                    error=str(e),
                )

                # Re-raise the exception
                raise e

    def _add_to_memory(self, result: BaseMessage):
        """
        Store result in memory, converting strings to AssistantMessage if needed.
        Agent responses should be stored as AssistantMessage, not UserMessage.
        """
        self.memory.add(result)<|MERGE_RESOLUTION|>--- conflicted
+++ resolved
@@ -251,20 +251,11 @@
             )
 
             if isinstance(result, List):  # for each node will give results array
-<<<<<<< HEAD
-                for item in result:
-                    # update each item in result to memory using new schema
-                    self._add_to_memory({'node': current_node.name, 'output': item})
-            else:
-                # update results to memory using new schema
-                self._add_to_memory({'node': current_node.name, 'output': result})
-=======
                 self._add_to_memory(result[-1])
             else:
                 # update results to memory
                 if result:
                     self._add_to_memory(result)
->>>>>>> abc35b03
 
             # find next node post current node
             # Prepare execution context for router functions
@@ -452,7 +443,11 @@
 
         # Start node telemetry tracing
         tracer = get_tracer()
-        memory_items = self.memory.get(getattr(node, 'input_filter', None)) if getattr(node, 'input_filter', None) else self.memory.get()
+        memory_items = (
+            self.memory.get(getattr(node, 'input_filter', None))
+            if getattr(node, 'input_filter', None)
+            else self.memory.get()
+        )
         inputs = [item['output'] for item in memory_items]
 
         if tracer and node_type not in ['start', 'end']:
@@ -479,9 +474,7 @@
                         )
                     elif isinstance(node, AriumNode):
                         # AriumNode execution
-                        result = await node.run(
-                            inputs, variables=variables
-                        )
+                        result = await node.run(inputs, variables=variables)
                     elif isinstance(node, StartNode):
                         result = None
                     elif isinstance(node, EndNode):
