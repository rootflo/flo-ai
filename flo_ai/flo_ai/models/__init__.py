--- conflicted
+++ resolved
@@ -16,9 +16,6 @@
     'ReasoningPattern',
     'DocumentMessage',
     'DocumentType',
-<<<<<<< HEAD
     'MessageType',
-=======
     'ChatMessage',
->>>>>>> bc621030
 ]