--- conflicted
+++ resolved
@@ -26,16 +26,10 @@
         validate_names(name_set, agent_config.name, session)
         agent = AgentFactory.create(session, agent_config)
         return agent
-<<<<<<< HEAD
 
 
-def validate_team(name_set: set, team_config: TeamConfig):
-    validate_names(name_set, team_config.name)
-=======
-    
 def validate_team(name_set: set, team_config: TeamConfig, session: FloSession):
     validate_names(name_set, team_config.name, session)
->>>>>>> 4c2f82a3
 
 
 def parse_and_build_subteams(
@@ -58,20 +52,12 @@
         flo_routed_team = router.build_routed_team()
     return flo_routed_team
 
-<<<<<<< HEAD
 
-def validate_names(name_set: set, name):
-    raise_for_name_error(name)
-    if name in name_set:
-        builder_logger.error(f"Duplicate name found: '{name}'")
-        raise FloException(
-            f"The name '{name}' is duplicate in the config. Make sure all teams and agents have unique names"
-        )
-=======
 def validate_names(name_set: set, name, session: FloSession):
     raise_for_name_error(name)
     if name in name_set:
         get_logger().error(f"Duplicate name found: '{name}'", session)
-        raise FloException(f"The name '{name}' is duplicate in the config. Make sure all teams and agents have unique names")
->>>>>>> 4c2f82a3
+        raise FloException(
+            f"The name '{name}' is duplicate in the config. Make sure all teams and agents have unique names"
+        )
     name_set.add(name)