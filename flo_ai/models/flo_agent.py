--- conflicted
+++ resolved
@@ -28,13 +28,8 @@
                     verbose: bool = True,
                     role: Optional[str] = None,
                     llm: Union[BaseLanguageModel, None] =  None,
-<<<<<<< HEAD
-                    return_intermediate_steps: bool = False,
-                    handle_parsing_errors: bool = True) -> None:
-=======
                     on_error: Union[str, Callable] = True) -> None:
             
->>>>>>> 435bd955
             prompt: Union[ChatPromptTemplate, str] = config.job
             self.name: str = config.name
             self.llm = llm if llm is not None else session.llm
