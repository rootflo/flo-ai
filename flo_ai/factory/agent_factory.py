--- conflicted
+++ resolved
@@ -54,11 +54,8 @@
             session,
             agent,
             tools,
-<<<<<<< HEAD
-            llm=agent_model
-=======
+            llm=agent_model,
             on_error=session.on_agent_error
->>>>>>> 435bd955
         ).build()
         return flo_agent
 
