--- conflicted
+++ resolved
@@ -28,12 +28,9 @@
 opentelemetry-sdk = "^1.28.2"
 opentelemetry-exporter-otlp = "^1.28.2"
 opentelemetry-instrumentation = "^0.49b2"
-<<<<<<< HEAD
+pyyaml = "^6.0.3"
 pyjwt = "^2.10.1"
 cryptography = "^46.0.3"
-=======
-pyyaml = "^6.0.3"
->>>>>>> 73585245
 
 [tool.poetry.extras]
 vizualize = ["matplotlib", "networkx"]
