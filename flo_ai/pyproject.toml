--- conflicted
+++ resolved
@@ -1,10 +1,6 @@
 [tool.poetry]
 name = "flo_ai"
-<<<<<<< HEAD
-version = "1.0.6"
-=======
-version = "1.0.7-rc5"
->>>>>>> 73585245
+version = "1.0.7"
 description = "A easy way to create structured AI agents"
 authors = ["rootflo <*@rootflo.ai>"]
 license = "MIT"
@@ -28,14 +24,11 @@
 pypdf = "^4.2.0"
 pymupdf4llm = "^0.0.17"
 chardet = ">=3.dev0,<4.dev0"
-<<<<<<< HEAD
-=======
 opentelemetry-api = "^1.28.2"
 opentelemetry-sdk = "^1.28.2"
 opentelemetry-exporter-otlp = "^1.28.2"
 opentelemetry-instrumentation = "^0.49b2"
 pyyaml = "^6.0.3"
->>>>>>> 73585245
 
 [tool.poetry.extras]
 vizualize = ["matplotlib", "networkx"]
