import pytest
import asyncio
from typing import List
from flo_ai import Flo
from flo_ai.error.flo_exception import FloException
from langchain_openai import ChatOpenAI
from flo_ai.tools.flo_tool import flotool
from flo_ai.state.flo_session import FloSession
from flo_ai.constants.common_constants import DOCUMENTATION_WEBSITE


@flotool(name='AdditionTool', description='Tool to add numbers')
async def addition_tool(numbers: List[int]) -> str:
    result = sum(numbers)
    await asyncio.sleep(1)
    return f'The sum is {result}'


@flotool(
    name='MultiplicationTool',
    description='Tool to multiply numbers to get product of numbers',
)
def mul_tool(numbers: List[int]) -> str:
    result = sum(numbers)
    return f'The product is {result}'


def test_flotool_async():
    built_tool = asyncio.iscoroutinefunction(addition_tool.coroutine)
    assert built_tool


def test_flotool_sync():
    built_tool = asyncio.iscoroutinefunction(mul_tool.coroutine)
    assert not built_tool


@pytest.mark.asyncio
async def test_flotool_invoke_with_async_tool():
    result = await addition_tool.ainvoke({'numbers': [1, 32, 2]})
    assert 'The sum is 35' == result


def test_flotool_invoke_with_sync_tool():
<<<<<<< HEAD
    result = mul_tool.invoke({'numbers': [1, 32, 2]})
    assert 'The product is 35' == result
=======
    result = mul_tool.invoke({"numbers": [1, 32, 2]})
    assert f"The product is 35" == result

def test_session_registration_and_invoke():
    llm = ChatOpenAI(temperature=0, model_name='gpt-4o-mini', api_key="TEST_KEY")
    session = FloSession(llm)
    session.register_tool("adder", addition_tool)
    session.register_tool("muller", mul_tool)

    mock_agent_yaml = mock_agent_yaml = """
        apiVersion: flo/alpha-v1
        kind: FloAgent
        name: weather-assistant
        agent:
            name: WeatherAssistant
            kind: agentic
            job: >
                Given the city name you are capable of answering the latest whether this time of the year by searching the internet
            tools:
            - name: adder
    """

    flo = Flo.build(session, mock_agent_yaml)
    try:
        flo.invoke("What the whether in berlin")
    except FloException as e:
        assert str(e) == f"[Error -1] You seem to have atleast one async tool registered in this session. Please use flo.async_invoke or flo.async_stream. Checkout {DOCUMENTATION_WEBSITE}"
>>>>>>> 4c2f82a3
<|MERGE_RESOLUTION|>--- conflicted
+++ resolved
@@ -42,18 +42,15 @@
 
 
 def test_flotool_invoke_with_sync_tool():
-<<<<<<< HEAD
     result = mul_tool.invoke({'numbers': [1, 32, 2]})
     assert 'The product is 35' == result
-=======
-    result = mul_tool.invoke({"numbers": [1, 32, 2]})
-    assert f"The product is 35" == result
+
 
 def test_session_registration_and_invoke():
-    llm = ChatOpenAI(temperature=0, model_name='gpt-4o-mini', api_key="TEST_KEY")
+    llm = ChatOpenAI(temperature=0, model_name='gpt-4o-mini', api_key='TEST_KEY')
     session = FloSession(llm)
-    session.register_tool("adder", addition_tool)
-    session.register_tool("muller", mul_tool)
+    session.register_tool('adder', addition_tool)
+    session.register_tool('muller', mul_tool)
 
     mock_agent_yaml = mock_agent_yaml = """
         apiVersion: flo/alpha-v1
@@ -70,7 +67,9 @@
 
     flo = Flo.build(session, mock_agent_yaml)
     try:
-        flo.invoke("What the whether in berlin")
+        flo.invoke('What the whether in berlin')
     except FloException as e:
-        assert str(e) == f"[Error -1] You seem to have atleast one async tool registered in this session. Please use flo.async_invoke or flo.async_stream. Checkout {DOCUMENTATION_WEBSITE}"
->>>>>>> 4c2f82a3
+        assert (
+            str(e)
+            == f'[Error -1] You seem to have atleast one async tool registered in this session. Please use flo.async_invoke or flo.async_stream. Checkout {DOCUMENTATION_WEBSITE}'
+        )